package toml

import (
	"fmt"
	"io"
	"math"
	"os"
	"reflect"
	"strconv"
	"strings"
	"time"
)

func DecodeFile(file string, v interface{}) error {
	r, err := os.Open(file)
	if err != nil {
		return err
	}
	defer r.Close()
	return Decode(r, v)
}

<<<<<<< HEAD
func Unmarshal(bs []byte, v interface{}) error {
	return NewDecoder(bytes.NewReader(bs)).Decode(v)
}

func DecodeFile(file string, v interface{}) error {
	r, err := os.Open(file)
	if err != nil {
		return err
	}
	defer r.Close()
	return Decode(r, v)
}

func Decode(r io.Reader, v interface{}) error {
	return NewDecoder(r).Decode(v)
}

func NewDecoder(r io.Reader) *Decoder {
	s := scan.NewScanner(r)
	return &Decoder{s}
}

func (d *Decoder) Decode(v interface{}) error {
=======
func Decode(r io.Reader, v interface{}) error {
	n, err := Parse(r)
	if err != nil {
		return err
	}
	root, ok := n.(*Table)
	if !ok {
		return fmt.Errorf("root node is not a table!") // should never happen
	}
>>>>>>> 98122b64
	e := reflect.ValueOf(v)
	if e.Kind() != reflect.Ptr || e.IsNil() {
		return fmt.Errorf("invalid given type %s", e.Type())
	}
	if e.Kind() == reflect.Interface && e.NumMethod() == 0 {
		var (
			m  = make(map[string]interface{})
			me = reflect.ValueOf(m).Elem()
		)
		if err = decodeMap(root, me); err == nil {
			e.Set(me)
		}
	} else {
		err = decodeTable(root, e.Elem())
	}
	return err
}

func decodeTable(t *Table, e reflect.Value) error {
	var err error
	switch k := e.Kind(); k {
	case reflect.Interface:
		var (
			m  = make(map[string]interface{})
			me = reflect.ValueOf(m)
		)
		err = decodeMap(t, me)
		if err == nil {
			e.Set(me)
		}
	case reflect.Struct:
		err = decodeStruct(t, e)
	case reflect.Map:
		err = decodeMap(t, e)
	case reflect.Ptr:
		if e.IsNil() {
			f := reflect.New(e.Type().Elem())
			if err = decodeTable(t, reflect.Indirect(f)); err == nil {
				e.Set(f)
			}
		} else {
			err = decodeTable(t, e.Elem())
		}
	default:
		err = fmt.Errorf("table: unexpected type %s", k)
	}
	return err
}

func decodeArrayTable(t *Table, e reflect.Value) error {
	if k := e.Kind(); !(k == reflect.Array || k == reflect.Slice) {
		return fmt.Errorf("array: expected array/slice, got %s", k)
	}
	for _, n := range t.nodes {
		x, ok := n.(*Table)
		if !ok {
			return fmt.Errorf("array: unexpected node type %T", n)
		}
		f := reflect.New(e.Type().Elem()).Elem()
		if err := decodeTable(x, f); err != nil {
			return err
		}
		e.Set(reflect.Append(e, f))
	}
	return nil
}

func decodeArrayOption(a *Array, e reflect.Value) error {
	if isInterface(e.Kind()) {
		var (
			s = reflect.SliceOf(e.Type())
			f = reflect.MakeSlice(s, 0, len(a.nodes))
		)
		f = reflect.New(f.Type()).Elem()
		err := decodeArrayOption(a, f)
		if err == nil {
			e.Set(f)
		}
		return err
	}
	if k := e.Kind(); !(k == reflect.Array || k == reflect.Slice) {
		return fmt.Errorf("array: expected array/slice, got %s", k)
	}
	var err error
	for _, n := range a.nodes {
		f := reflect.New(e.Type().Elem()).Elem()
		switch n := n.(type) {
		case *Table:
			err = decodeTable(n, f)
		case *Array:
			err = decodeArrayOption(n, f)
		case *Literal:
			err = decodeLiteral(n, f)
		default:
			err = fmt.Errorf("array: unexpected node type %T", n)
		}
		if err != nil {
			break
		}
		e.Set(reflect.Append(e, f))
	}
	return err
}

func decodeOption(o *Option, e reflect.Value) error {
	var err error
	switch n := o.value.(type) {
	case *Array:
		err = decodeArrayOption(n, e)
	case *Table:
		err = decodeTable(n, e)
	case *Literal:
		err = decodeLiteral(n, e)
	default:
		err = fmt.Errorf("option: unexpected node type %T", n)
	}
	return err
}

func decodeLiteral(i *Literal, e reflect.Value) error {
	var err error
	switch str := i.token.Literal; i.token.Type {
	default:
		err = fmt.Errorf("literal: unexpected token type: %s", i.token)
	case String:
		err = decodeString(e, str)
	case Bool:
		err = decodeBool(e, str)
	case Integer:
		err = decodeInt(e, str)
	case Float:
		err = decodeFloat(e, str)
	case DateTime:
		patterns := makePatterns([]string{dtFormat1, dtFormat2})
		err = decodeTime(e, str, patterns)
	case Date:
		err = decodeTime(e, str, []string{dateFormat})
	case Time:
		// err = decodeTime(e, str)
	}
	return err
}

func decodeTime(e reflect.Value, str string, patterns []string) error {
	var (
		when time.Time
		err  error
	)
	if e.Type().AssignableTo(reflect.TypeOf(when)) || isInterface(e.Kind()) {
		for _, p := range patterns {
			when, err = time.Parse(p, str)
			if err == nil {
				e.Set(reflect.ValueOf(when))
				break
			}
		}
		if when.IsZero() && err == nil {
			err = fmt.Errorf("time(%s): no patterns matched", str)
		}
		return err
	}
	if !isString(e.Kind()) {
		err = fmt.Errorf("time(%s): unsupported type %s", str, e.Type())
	} else {
		e.SetString(str)
	}
	return err
}

func decodeFloat(e reflect.Value, str string) error {
	str = strings.ReplaceAll(str, "_", "")

	val, err := strconv.ParseFloat(str, 64)
	if err != nil {
		return err
	}
	switch k := e.Kind(); {
	case isString(k):
		e.SetString(str)
	case isInt(k):
		if err = checkIntRange(k, int64(val)); err != nil {
			break
		}
		e.SetInt(int64(val))
	case isUint(k):
		if err = checkUintRange(k, uint64(val)); err != nil {
			break
		}
		if val >= 0 {
			e.SetUint(uint64(val))
		} else {
			err = fmt.Errorf("float(%s): negative number to unsigned", str)
		}
	case isFloat(k):
		if err = checkFloatRange(k, val); err != nil {
			break
		}
		e.SetFloat(val)
	case isInterface(k):
		e.Set(reflect.ValueOf(val))
	default:
		err = fmt.Errorf("float(%s): unsupported type %s", str, k)
	}
	return err
}

func decodeInt(e reflect.Value, str string) error {
	str = strings.ReplaceAll(str, "_", "")

	val, err := strconv.ParseInt(str, 0, 64)
	if err != nil {
		return err
	}
	switch k := e.Kind(); {
	case isString(k):
		e.SetString(str)
	case isInt(k):
		if err = checkIntRange(k, val); err != nil {
			break
		}
		e.SetInt(val)
	case isUint(k):
		if err = checkUintRange(k, uint64(val)); err != nil {
			break
		}
		e.SetUint(uint64(val))
	case isFloat(k):
		if err = checkFloatRange(k, float64(val)); err != nil {
			break
		}
		e.SetFloat(float64(val))
	case isInterface(k):
		e.Set(reflect.ValueOf(val))
	default:
		err = fmt.Errorf("int(%s): unsupported type %s", str, k)
	}
	return err
}

func decodeBool(e reflect.Value, str string) error {
	val, err := strconv.ParseBool(str)
	if err != nil {
		return err
	}
	switch k := e.Kind(); {
	case isString(k):
		e.SetString(str)
	case isBool(k):
		e.SetBool(val)
	case isInterface(k):
		e.Set(reflect.ValueOf(val))
	default:
		err = fmt.Errorf("bool(%s): unsupported type %s", str, k)
	}
	return err
}

func decodeString(e reflect.Value, str string) error {
	var err error
	switch k := e.Kind(); {
	case isString(k):
		e.SetString(str)
	case isInterface(k):
		e.Set(reflect.ValueOf(str))
	default:
		err = fmt.Errorf("string(%s): unsupported type %s", str, k)
	}
	return err
}

func decodeMap(t *Table, e reflect.Value) error {
	key := e.Type().Key()
	if k := key.Kind(); !isString(k) {
		return fmt.Errorf("map: key should be of type string")
	}
	if e.IsNil() {
		m := reflect.MakeMap(e.Type())
		e.Set(m)
	}
	var err error
	for _, n := range t.nodes {
		var (
			f reflect.Value
			k string
		)
		switch n := n.(type) {
		case *Table:
			k = n.key.Literal
			if n.kind == tableArray {
				var (
					vs = make([]interface{}, 0, len(n.nodes))
					m  = reflect.MakeSlice(reflect.TypeOf(vs), 0, len(n.nodes))
				)
				f = reflect.New(m.Type()).Elem()
				err = decodeArrayTable(n, f)
			} else {
				f = reflect.MakeMap(e.Type())
				err = decodeMap(n, f)
			}
		case *Option:
			f, k = reflect.New(e.Type().Elem()).Elem(), n.key.Literal
			err = decodeOption(n, f)
		default:
			err = fmt.Errorf("map: unexpected node type %T", n)
		}
		if err != nil {
			break
		}
		e.SetMapIndex(reflect.ValueOf(k), f)
	}
	return err
}

func decodeStruct(t *Table, e reflect.Value) error {
	var (
		err    error
		fields = getFields(e)
	)
	for _, n := range t.nodes {
		switch n := n.(type) {
		case *Option:
			f, ok := fields[n.key.Literal]
			if !ok {
				err = fmt.Errorf("%s: invalid option", n.key.Literal)
				break
			}
			err = decodeOption(n, f)
		case *Table:
			f, ok := fields[n.key.Literal]
			if !ok {
				err = fmt.Errorf("%s: invalid table", n.key.Literal)
				break
			}
			if n.kind == tableArray {
				err = decodeArrayTable(n, f)
			} else {
				err = decodeTable(n, f)
			}
		default:
			err = fmt.Errorf("table: unexpected node type %T", n)
		}
		if err != nil {
			break
		}
	}
	return err
}

func getFields(v reflect.Value) map[string]reflect.Value {
	fs := make(map[string]reflect.Value)
	if v.Kind() != reflect.Struct {
		return fs
	}
	typ := v.Type()
	for i := 0; i < v.NumField(); i++ {
		f := v.Field(i)
		if !f.CanSet() {
			continue
		}
		var (
			tf  = typ.Field(i)
			tag string
		)
		switch tag = tf.Tag.Get("toml"); tag {
		case "-":
			continue
		case "":
			tag = strings.ToLower(tf.Name)
		default:
		}
		fs[tag] = f
	}
	return fs
}

func isString(k reflect.Kind) bool {
	return k == reflect.String
}

func isBool(k reflect.Kind) bool {
	return k == reflect.Bool
}

func isInt(k reflect.Kind) bool {
	return k == reflect.Int || k == reflect.Int8 || k == reflect.Int16 ||
		k == reflect.Int32 || k == reflect.Int64
}

func checkIntRange(k reflect.Kind, val int64) error {
	var (
		ok  bool
		err error
	)
	switch k {
	case reflect.Int8:
		ok = val >= math.MinInt8 && val <= math.MaxInt8
	case reflect.Int16:
		ok = val >= math.MinInt16 && val <= math.MaxInt16
	case reflect.Int32:
		ok = val >= math.MinInt32 && val <= math.MaxInt32
	case reflect.Int64, reflect.Int:
		ok = val >= math.MinInt64 && val <= math.MaxInt64
	}
	if !ok {
		err = fmt.Errorf("%s(%d): out of range", k, val)
	}
	return err
}

func isUint(k reflect.Kind) bool {
	return k == reflect.Uint || k == reflect.Uint8 || k == reflect.Uint16 ||
		k == reflect.Uint32 || k == reflect.Uint64
}

func checkUintRange(k reflect.Kind, val uint64) error {
	var (
		ok  bool
		err error
	)
	switch k {
	case reflect.Uint8:
		ok = val <= math.MaxUint8
	case reflect.Uint16:
		ok = val <= math.MaxUint16
	case reflect.Uint32:
		ok = val <= math.MaxUint32
	case reflect.Uint64, reflect.Uint:
		ok = val <= math.MaxUint64
	}
	if !ok {
		err = fmt.Errorf("%s(%d): out of range", k, val)
	}
	return err
}

func isFloat(k reflect.Kind) bool {
	return k == reflect.Float32 || k == reflect.Float64
}

func checkFloatRange(k reflect.Kind, val float64) error {
	var (
		ok  bool
		err error
	)
	switch k {
	case reflect.Float32:
		ok = val >= -math.MaxFloat32 && val <= math.MaxFloat32
	case reflect.Float64:
		ok = val >= -math.MaxFloat64 && val <= math.MaxFloat64
	}
	if !ok {
		err = fmt.Errorf("%s(%f): out of range", k, val)
	}
	return err
}

func isInterface(k reflect.Kind) bool {
	return k == reflect.Interface
}

var (
	tzFormat   = "Z07:00"
	dateFormat = "2006-01-02"
	timeFormat = "15:04:05"
	dtFormat1  = dateFormat + "T" + timeFormat
	dtFormat2  = dateFormat + " " + timeFormat
	millisPrec = ".000"
	microsPrec = ".000000"
)

func makePatterns(patterns []string) []string {
	ps := make([]string, 0, len(patterns)*4)
	millis := []string{millisPrec, microsPrec}
	for _, p := range patterns {
		ps = append(ps, p)
		ps = append(ps, p+tzFormat)
		for _, m := range millis {
			ps = append(ps, p+m)
			ps = append(ps, p+m+tzFormat)
		}
	}
	return ps
}<|MERGE_RESOLUTION|>--- conflicted
+++ resolved
@@ -20,31 +20,6 @@
 	return Decode(r, v)
 }
 
-<<<<<<< HEAD
-func Unmarshal(bs []byte, v interface{}) error {
-	return NewDecoder(bytes.NewReader(bs)).Decode(v)
-}
-
-func DecodeFile(file string, v interface{}) error {
-	r, err := os.Open(file)
-	if err != nil {
-		return err
-	}
-	defer r.Close()
-	return Decode(r, v)
-}
-
-func Decode(r io.Reader, v interface{}) error {
-	return NewDecoder(r).Decode(v)
-}
-
-func NewDecoder(r io.Reader) *Decoder {
-	s := scan.NewScanner(r)
-	return &Decoder{s}
-}
-
-func (d *Decoder) Decode(v interface{}) error {
-=======
 func Decode(r io.Reader, v interface{}) error {
 	n, err := Parse(r)
 	if err != nil {
@@ -54,7 +29,6 @@
 	if !ok {
 		return fmt.Errorf("root node is not a table!") // should never happen
 	}
->>>>>>> 98122b64
 	e := reflect.ValueOf(v)
 	if e.Kind() != reflect.Ptr || e.IsNil() {
 		return fmt.Errorf("invalid given type %s", e.Type())
